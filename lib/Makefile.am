--- conflicted
+++ resolved
@@ -1,5 +1,5 @@
 ## This file is part of Invenio.
-## Copyright (C) 2003, 2004, 2005, 2006, 2007, 2008, 2010, 2011 CERN.
+## Copyright (C) 2003, 2004, 2005, 2006, 2007, 2008, 2010, 2011, 2013 CERN.
 ##
 ## Invenio is free software; you can redistribute it and/or
 ## modify it under the terms of the GNU General Public License as
@@ -31,16 +31,12 @@
              external_authentication_cern_unit_tests.py \
              external_authentication_sso.py \
              external_authentication_robot.py \
-<<<<<<< HEAD
              webaccess_model.py \
              webaccess_admin_blueprint.py \
-             webaccess_regression_tests.py
-=======
              webaccess_regression_tests.py \
              external_authentication_oauth1.py \
              external_authentication_oauth2.py \
              external_authentication_openid.py
->>>>>>> 6f73dafc
 
 noinst_DATA = collection_restrictions_migration_kit.py
 
