--- conflicted
+++ resolved
@@ -35,13 +35,9 @@
     serialize, deserialize
 from invenio.config import CFG_SITE_URL, CFG_SITE_SECURE_URL, CFG_DEVEL_SITE
 from invenio.testutils import make_test_suite, run_test_suite, \
-<<<<<<< HEAD
-                              test_web_page_content, merge_error_messages
-from invenio.dbquery import run_sql
-=======
                               test_web_page_content, merge_error_messages, \
                               get_authenticated_mechanize_browser
->>>>>>> 1ed98a90
+from invenio.dbquery import run_sql
 
 class WebAccessWebPagesAvailabilityTest(unittest.TestCase):
     """Check WebAccess web pages whether they are up or not."""
