## This file is part of Invenio.
## Copyright (C) 2003, 2004, 2005, 2006, 2007, 2008, 2009, 2010, 2011, 2012 CERN.
##
## Invenio is free software; you can redistribute it and/or
## modify it under the terms of the GNU General Public License as
## published by the Free Software Foundation; either version 2 of the
## License, or (at your option) any later version.
##
## Invenio is distributed in the hope that it will be useful, but
## WITHOUT ANY WARRANTY; without even the implied warranty of
## MERCHANTABILITY or FITNESS FOR A PARTICULAR PURPOSE.  See the GNU
## General Public License for more details.
##
## You should have received a copy of the GNU General Public License
## along with Invenio; if not, write to the Free Software Foundation, Inc.,
## 59 Temple Place, Suite 330, Boston, MA 02111-1307, USA.

"""Invenio Access Control Config. """

__revision__ = \
    "$Id$"

# pylint: disable=C0301

from invenio.config import CFG_SITE_NAME, CFG_SITE_URL, CFG_SITE_LANG, \
     CFG_SITE_SECURE_URL, CFG_SITE_SUPPORT_EMAIL, CFG_CERN_SITE, \
     CFG_OPENAIRE_SITE, CFG_SITE_RECORD, CFG_INSPIRE_SITE
from invenio.messages import gettext_set_language


class InvenioWebAccessFireroleError(Exception):
    """Just an Exception to discover if it's a FireRole problem"""
    pass

# VALUES TO BE EXPORTED
# CURRENTLY USED BY THE FILES access_control_engine.py access_control_admin.py webaccessadmin_lib.py

# name of the role giving superadmin rights
SUPERADMINROLE = 'superadmin'

# name of the webaccess webadmin role
WEBACCESSADMINROLE = 'webaccessadmin'

# name of the action allowing roles to access the web administrator interface
WEBACCESSACTION = 'cfgwebaccess'

# name of the action allowing roles to access the web administrator interface
VIEWRESTRCOLL = 'viewrestrcoll'


# name of the action allowing roles to delegate the rights to other roles
# ex: libraryadmin to delegate libraryworker
DELEGATEADDUSERROLE = 'accdelegaterole'

# max number of users to display in the drop down selects
MAXSELECTUSERS = 25

# max number of users to display in a page (mainly for user area)
MAXPAGEUSERS = 25

# default role definition, source:
CFG_ACC_EMPTY_ROLE_DEFINITION_SRC = 'deny all'

# default role definition, compiled:
CFG_ACC_EMPTY_ROLE_DEFINITION_OBJ = (False, ())

# default role definition, compiled and serialized:
CFG_ACC_EMPTY_ROLE_DEFINITION_SER = None

# List of tags containing (multiple) emails of users who should authorize
# to access the corresponding record regardless of collection restrictions.
if CFG_CERN_SITE:
    CFG_ACC_GRANT_AUTHOR_RIGHTS_TO_EMAILS_IN_TAGS = ['859__f', '270__m', '506__m']
else:
    CFG_ACC_GRANT_AUTHOR_RIGHTS_TO_EMAILS_IN_TAGS = ['8560_f']

# Use external source for access control?

# CFG_EXTERNAL_AUTHENTICATION -- this is a dictionary with the enabled login method.
# The key is the name of the login method and the value is an instance of
# of the login method (see /help/admin/webaccess-admin-guide#5). Set the value
# to None if you wish to use the local Invenio authentication method.
# CFG_EXTERNAL_AUTH_DEFAULT -- set this to the key in CFG_EXTERNAL_AUTHENTICATION
# that should be considered as default login method
# CFG_EXTERNAL_AUTH_USING_SSO -- set this to the login method name of an SSO
# login method, if any, otherwise set this to None.
# CFG_EXTERNAL_AUTH_LOGOUT_SSO -- if CFG_EXTERNAL_AUTH_USING_SSO was not None
# set this to the URL that should be contacted to perform an SSO logout

from invenio.external_authentication_robot import ExternalAuthRobot
if CFG_CERN_SITE:
    import external_authentication_sso as ea_sso
    CFG_EXTERNAL_AUTH_USING_SSO = "CERN"
    CFG_EXTERNAL_AUTH_DEFAULT = CFG_EXTERNAL_AUTH_USING_SSO
    CFG_EXTERNAL_AUTH_LOGOUT_SSO = 'https://login.cern.ch/adfs/ls/?wa=wsignout1.0'
    CFG_EXTERNAL_AUTHENTICATION = {
        CFG_EXTERNAL_AUTH_USING_SSO : ea_sso.ExternalAuthSSO(),
    }
elif CFG_OPENAIRE_SITE:
    CFG_EXTERNAL_AUTH_DEFAULT = 'Local'
    CFG_EXTERNAL_AUTH_USING_SSO = False
    CFG_EXTERNAL_AUTH_LOGOUT_SSO = None
    CFG_EXTERNAL_AUTHENTICATION = {
    "Local": None,
    "OpenAIRE": ExternalAuthRobot(enforce_external_nicknames=True, use_zlib=False, external_id_attribute_name="id"),
    }
elif CFG_INSPIRE_SITE:
    CFG_EXTERNAL_AUTH_DEFAULT = 'arXiv'
    CFG_EXTERNAL_AUTH_USING_SSO = False
    CFG_EXTERNAL_AUTH_LOGOUT_SSO = None
    CFG_EXTERNAL_AUTHENTICATION = {
        "arXiv": ExternalAuthRobot(enforce_external_nicknames=True, use_zlib=True)
    }
elif CFG_INSPIRE_SITE:
    # INSPIRE specific robot configuration
    CFG_EXTERNAL_AUTH_DEFAULT = 'Local'
    CFG_EXTERNAL_AUTH_USING_SSO = False
    CFG_EXTERNAL_AUTH_LOGOUT_SSO = None
    CFG_EXTERNAL_AUTHENTICATION = {
    "Local": None,
    "Robot": ExternalAuthRobot(enforce_external_nicknames=True, use_zlib=False, check_user_ip=2),
    "ZRobot": ExternalAuthRobot(enforce_external_nicknames=True, use_zlib=True, check_user_ip=2)
    }
else:
    CFG_EXTERNAL_AUTH_DEFAULT = 'Local'
    CFG_EXTERNAL_AUTH_USING_SSO = False
    CFG_EXTERNAL_AUTH_LOGOUT_SSO = None
    CFG_EXTERNAL_AUTHENTICATION = {
    "Local": None,
    "Robot": ExternalAuthRobot(enforce_external_nicknames=True, use_zlib=False),
    "ZRobot": ExternalAuthRobot(enforce_external_nicknames=True, use_zlib=True)
    }

## If using SSO, this is the number of seconds after which the keep-alive
## SSO handler is pinged again to provide fresh SSO information.
CFG_EXTERNAL_AUTH_SSO_REFRESH = 600

# default data for the add_default_settings function
# Note: by default the definition is set to deny any. This won't be a problem
# because userid directly connected with roles will still be allowed.
# roles
#           name          description          definition
DEF_ROLES = ((SUPERADMINROLE, 'superuser with all rights', 'deny any'),
             (WEBACCESSADMINROLE, 'WebAccess administrator', 'deny any'),
             ('anyuser', 'Any user', 'allow any'),
             ('basketusers', 'Users who can use baskets', 'allow any'),
             ('loanusers', 'Users who can use loans', 'allow any'),
             ('groupusers', 'Users who can use groups', 'allow any'),
             ('alertusers', 'Users who can use alerts', 'allow any'),
             ('messageusers', 'Users who can use messages', 'allow any'),
             ('holdingsusers', 'Users who can view holdings', 'allow any'),
             ('statisticsusers', 'Users who can view statistics', 'allow any'),
             ('claimpaperusers', 'Users who can perform changes to their own paper attributions without the need for an operator\'s approval', 'allow any'),
             ('claimpaperoperators', 'Users who can perform changes to _all_ paper attributions without the need for an operator\'s approval', 'deny any'),
             ('paperclaimviewers', 'Users who can view "claim my paper" facilities.', 'allow all'),
             ('paperattributionviewers', 'Users who can view "attribute this paper" facilities', 'allow all'),
             ('paperattributionlinkviewers', 'Users who can see attribution links in the search', 'allow all'),
             )

# Demo site roles
DEF_DEMO_ROLES = (('photocurator', 'Photo collection curator', 'deny any'),
                  ('thesesviewer', 'Theses viewer', 'allow group "Theses viewers"'),
                  ('thesescurator', 'Theses collection curator', 'deny any'),
                  ('swordcurator', 'BibSword client curator', 'deny any'),
                  ('referee_DEMOBOO_*', 'Book collection curator', 'deny any'),
                  ('restrictedpicturesviewer', 'Restricted pictures viewer', 'deny any'),
                  ('curator', 'Curator', 'deny any'),
                  ('basketusers', 'Users who can use baskets', 'deny email "hyde@cds.cern.ch"\nallow any'),
                  ('claimpaperusers', 'Users who can perform changes to their own paper attributions without the need for an operator\'s approval', 'deny email "hyde@cds.cern.ch"\nallow any'),
                  ('submit_DEMOJRN_*', 'Users who can submit (and modify) "Atlantis Times" articles', 'deny all'),
                  ('atlantiseditor', 'Users who can configure "Atlantis Times" journal', 'deny all'),
                  ('commentmoderator', 'Users who can moderate comments', 'deny all'),
                  ('poetrycommentreader', 'Users who can view comments in Poetry collection', 'deny all'))

DEF_DEMO_USER_ROLES = (('jekyll@cds.cern.ch', 'thesesviewer'),
                       ('jekyll@cds.cern.ch', 'swordcurator'),
                       ('jekyll@cds.cern.ch', 'claimpaperusers'),
                       ('dorian.gray@cds.cern.ch', 'referee_DEMOBOO_*'),
                       ('balthasar.montague@cds.cern.ch', 'curator'),
                       ('romeo.montague@cds.cern.ch', 'restrictedpicturesviewer'),
                       ('romeo.montague@cds.cern.ch', 'swordcurator'),
                       ('romeo.montague@cds.cern.ch', 'thesescurator'),
                       ('juliet.capulet@cds.cern.ch', 'restrictedpicturesviewer'),
                       ('juliet.capulet@cds.cern.ch', 'photocurator'),
                       ('romeo.montague@cds.cern.ch', 'submit_DEMOJRN_*'),
                       ('juliet.capulet@cds.cern.ch', 'submit_DEMOJRN_*'),
                       ('balthasar.montague@cds.cern.ch', 'atlantiseditor'),
                       ('romeo.montague@cds.cern.ch', 'poetrycommentreader'))

# users
# list of e-mail addresses
DEF_USERS = []

# actions
#            name                  desc     allowedkeywords   optional
DEF_ACTIONS = (
               ('cfgwebsearch', 'configure WebSearch', '', 'no'),
               ('cfgbibformat', 'configure BibFormat', '', 'no'),
               ('cfgbibknowledge', 'configure BibKnowledge', '', 'no'),
               ('cfgwebsubmit', 'configure WebSubmit', '', 'no'),
               ('cfgbibrank', 'configure BibRank', '', 'no'),
               ('cfgwebcomment', 'configure WebComment', '', 'no'),
               ('cfgweblinkback', 'configure WebLinkback' , '', 'no'),
               ('cfgoaiharvest', 'configure OAI Harvest', '', 'no'),
               ('cfgoairepository', 'configure OAI Repository', '', 'no'),
               ('cfgbibindex', 'configure BibIndex', '', 'no'),
               ('cfgbibexport', 'configure BibExport', '', 'no'),
               ('cfgrobotkeys', 'configure Robot keys', 'login_method,robot', 'yes'),
               ('cfgbibsort', 'configure BibSort', '', 'no'),
               ('runbibindex', 'run BibIndex', '', 'no'),
               ('runbibupload', 'run BibUpload', '', 'no'),
               ('runwebcoll', 'run webcoll', 'collection', 'yes'),
               ('runbibformat', 'run BibFormat', 'format', 'yes'),
               ('runbibclassify', 'run BibClassify', 'taxonomy', 'yes'),
               ('runbibtaskex', 'run BibTaskEx example', '', 'no'),
               ('runbibrank', 'run BibRank', '', 'no'),
               ('runoaiharvest', 'run oaiharvest task', '', 'no'),
               ('runoairepository', 'run oairepositoryupdater task', '', 'no'),
               ('runbibedit', 'run Record Editor', 'collection', 'yes'),
               ('runbibeditmulti', 'run Multi-Record Editor', '', 'no'),
               ('runbibdocfile', 'run Document File Manager', '', 'no'),
               ('runbibmerge', 'run Record Merger', '', 'no'),
               ('runbibswordclient', 'run BibSword client', '', 'no'),
               ('runwebstatadmin', 'run WebStadAdmin', '', 'no'),
               ('runinveniogc', 'run InvenioGC', '', 'no'),
               ('runbibexport', 'run BibExport', '', 'no'),
               ('referee', 'referee document type doctype/category categ', 'doctype,categ', 'yes'),
               ('submit', 'use webSubmit', 'doctype,act,categ', 'yes'),
               ('viewrestrdoc', 'view restricted document', 'status', 'no'),
               ('viewrestrcomment', 'view restricted comment', 'status', 'no'),
               (WEBACCESSACTION, 'configure WebAccess', '', 'no'),
               (DELEGATEADDUSERROLE, 'delegate subroles inside WebAccess', 'role', 'no'),
               (VIEWRESTRCOLL, 'view restricted collection', 'collection', 'no'),
               ('cfgwebjournal', 'configure WebJournal', 'name,with_editor_rights', 'no'),
               ('viewcomment', 'view comments', 'collection', 'no'),
               ('viewlinkbacks', 'view linkbacks', 'collection', 'no'),
               ('sendcomment', 'send comments', 'collection', 'no'),
               ('attachcommentfile', 'attach files to comments', 'collection', 'no'),
               ('attachsubmissionfile', 'upload files to drop box during submission', '', 'no'),
               ('cfgbibexport', 'configure BibExport', '', 'no'),
               ('runbibexport', 'run BibExport', '', 'no'),
               ('usebaskets', 'use baskets', '', 'no'),
               ('useloans', 'use loans', '', 'no'),
               ('usegroups', 'use groups', '', 'no'),
               ('usealerts', 'use alerts', '', 'no'),
               ('usemessages', 'use messages', '', 'no'),
               ('viewholdings', 'view holdings', 'collection', 'yes'),
               ('viewstatistics', 'view statistics', 'collection', 'yes'),
               ('runbibcirculation', 'run BibCirculation', '', 'no'),
               ('moderatecomments', 'moderate comments', 'collection', 'no'),
               ('moderatelinkbacks', 'moderate linkbacks', 'collection', 'no'),
               ('runbatchuploader', 'run batchuploader', 'collection', 'yes'),
               ('runbibtasklet', 'run BibTaskLet', '', 'no'),
               ('claimpaper_view_pid_universe', 'View the Claim Paper interface', '', 'no'),
               ('claimpaper_claim_own_papers', 'Clam papers to his own personID', '', 'no'),
               ('claimpaper_claim_others_papers', 'Claim papers for others', '', 'no'),
               ('claimpaper_change_own_data', 'Change data associated to his own person ID', '', 'no'),
               ('claimpaper_change_others_data', 'Change data of any person ID', '', 'no'),
               ('runbibtasklet', 'run BibTaskLet', '', 'no'),
               ('cfgbibsched', 'configure BibSched', '', 'no')
              )

# Default authorizations
#              role          action        arguments
DEF_AUTHS = (('basketusers', 'usebaskets', {}),
             ('loanusers', 'useloans', {}),
             ('groupusers', 'usegroups', {}),
             ('alertusers', 'usealerts', {}),
             ('messageusers', 'usemessages', {}),
             ('holdingsusers', 'viewholdings', {}),
             ('statisticsusers', 'viewstatistics', {}),
             ('claimpaperusers', 'claimpaper_view_pid_universe', {}),
             ('claimpaperoperators', 'claimpaper_view_pid_universe', {}),
             ('claimpaperusers', 'claimpaper_claim_own_papers', {}),
             ('claimpaperoperators', 'claimpaper_claim_own_papers', {}),
             ('claimpaperoperators', 'claimpaper_claim_others_papers', {}),
             ('claimpaperusers', 'claimpaper_change_own_data', {}),
             ('claimpaperoperators', 'claimpaper_change_own_data', {}),
             ('claimpaperoperators', 'claimpaper_change_others_data', {}),
             )

# Demo site authorizations
#              role          action        arguments
DEF_DEMO_AUTHS = (
             ('photocurator', 'runwebcoll', {'collection': 'Pictures'}),
             ('restrictedpicturesviewer', 'viewrestrdoc', {'status': 'restricted_picture'}),
             ('thesesviewer', VIEWRESTRCOLL, {'collection': 'Theses'}),
             ('referee_DEMOBOO_*', 'referee', {'doctype': 'DEMOBOO', 'categ': '*'}),
             ('curator', 'cfgbibknowledge', {}),
             ('curator', 'runbibedit', {}),
             ('curator', 'runbibeditmulti', {}),
             ('curator', 'runbibmerge', {}),
             ('swordcurator', 'runbibswordclient', {}),
             ('thesescurator', 'runbibedit', {'collection': 'Theses'}),
             ('thesescurator', VIEWRESTRCOLL, {'collection': 'Theses'}),
             ('photocurator', 'runbibedit', {'collection': 'Pictures'}),
             ('referee_DEMOBOO_*', 'runbibedit', {'collection': 'Books'}),
             ('submit_DEMOJRN_*', 'submit', {'doctype': 'DEMOJRN', 'act': 'SBI', 'categ': '*'}),
             ('submit_DEMOJRN_*', 'submit', {'doctype': 'DEMOJRN', 'act': 'MBI', 'categ': '*'}),
             ('submit_DEMOJRN_*', 'cfgwebjournal', {'name': 'AtlantisTimes', 'with_editor_rights': 'no'}),
             ('atlantiseditor', 'cfgwebjournal', {'name': 'AtlantisTimes', 'with_editor_rights': 'yes'}),
             ('referee_DEMOBOO_*', 'runbatchuploader', {'collection': 'Books'}),
             ('poetrycommentreader', 'viewcomment', {'collection': 'Poetry'}),
             ('atlantiseditor', VIEWRESTRCOLL, {'collection': 'Atlantis Times Drafts'}),
             ('anyuser', 'submit', {'doctype': 'DEMOART', 'act': 'SBI', 'categ': 'ARTICLE'}),
            )

_ = gettext_set_language(CFG_SITE_LANG)

# Activities (i.e. actions) for which exists an administrative web interface.
CFG_ACC_ACTIVITIES_URLS = {
    'runbibedit' : (_("Run Record Editor"), "%s/%s/edit/?ln=%%s" % (CFG_SITE_URL, CFG_SITE_RECORD)),
    'runbibeditmulti' : (_("Run Multi-Record Editor"), "%s/%s/multiedit/?ln=%%s" % (CFG_SITE_URL, CFG_SITE_RECORD)),
    'runbibdocfile' : (_("Run Document File Manager"), "%s/submit/managedocfiles?ln=%%s" % CFG_SITE_URL),
    'runbibmerge' : (_("Run Record Merger"), "%s/%s/merge/?ln=%%s" % (CFG_SITE_URL, CFG_SITE_RECORD)),
    'runbibswordclient' : (_("Run BibSword client"), "%s/bibsword/?ln=%%s" % CFG_SITE_URL),
    'cfgbibknowledge' : (_("Configure BibKnowledge"), "%s/kb?ln=%%s" % CFG_SITE_URL),
    'cfgbibformat' : (_("Configure BibFormat"), "%s/admin/bibformat/bibformatadmin.py?ln=%%s" % CFG_SITE_URL),
    'cfgoaiharvest' : (_("Configure OAI Harvest"), "%s/admin/bibharvest/oaiharvestadmin.py?ln=%%s" % CFG_SITE_URL),
    'cfgoairepository' : (_("Configure OAI Repository"), "%s/admin/bibharvest/oairepositoryadmin.py?ln=%%s" % CFG_SITE_URL),
    'cfgbibindex' : (_("Configure BibIndex"), "%s/admin/bibindex/bibindexadmin.py?ln=%%s" % CFG_SITE_URL),
    'cfgbibrank' : (_("Configure BibRank"), "%s/admin/bibrank/bibrankadmin.py?ln=%%s" % CFG_SITE_URL),
    'cfgwebaccess' : (_("Configure WebAccess"), "%s/admin/webaccess/webaccessadmin.py?ln=%%s" % CFG_SITE_URL),
    'cfgwebcomment' : (_("Configure WebComment"), "%s/admin/webcomment/webcommentadmin.py?ln=%%s" % CFG_SITE_URL),
    'cfgweblinkback' : (_("Configure WebLinkback"), "%s/admin/weblinkback/weblinkbackadmin.py?ln=%%s" % CFG_SITE_URL),
    'cfgwebsearch' : (_("Configure WebSearch"), "%s/admin/websearch/websearchadmin.py?ln=%%s" % CFG_SITE_URL),
    'cfgwebsubmit' : (_("Configure WebSubmit"), "%s/admin/websubmit/websubmitadmin.py?ln=%%s" % CFG_SITE_URL),
    'cfgwebjournal' : (_("Configure WebJournal"), "%s/admin/webjournal/webjournaladmin.py?ln=%%s" % CFG_SITE_URL),
    'cfgbibsort' : (_("Configure BibSort"), "%s/admin/bibsort/bibsortadmin.py?ln=%%s" % CFG_SITE_URL),
    'runbibcirculation' : (_("Run BibCirculation"), "%s/admin/bibcirculation/bibcirculationadmin.py?ln=%%s" % CFG_SITE_URL),
    'runbatchuploader' : (_("Run Batch Uploader"), "%s/batchuploader/metadata?ln=%%s" % CFG_SITE_URL),
    'claimpaper_claim_others_papers' : (_("Run Person/Author Manager"), "%s/person/search?ln=%%s" % CFG_SITE_URL)
}

CFG_WEBACCESS_MSGS = {
                                0: 'Try to <a href="%s/youraccount/login?referer=%%s">login</a> with another account.' % (CFG_SITE_SECURE_URL),
                                1: '<br />If you think this is not correct, please contact: <a href="mailto:%s">%s</a>' % (CFG_SITE_SUPPORT_EMAIL, CFG_SITE_SUPPORT_EMAIL),
                                2: '<br />If you have any questions, please write to <a href="mailto:%s">%s</a>' % (CFG_SITE_SUPPORT_EMAIL, CFG_SITE_SUPPORT_EMAIL),
                                3: 'Guest users are not allowed, please <a href="%s/youraccount/login">login</a>.' % CFG_SITE_SECURE_URL,
                                4: 'The site is temporarily closed for maintenance.  Please come back soon.',
                                5: 'Authorization failure',
                                6: '%s temporarily closed' % CFG_SITE_NAME,
                                7: 'This functionality is temporarily closed due to server maintenance. Please use only the search engine in the meantime.',
                                8: 'Functionality temporarily closed'
        }

CFG_WEBACCESS_WARNING_MSGS = {
                                0: 'Authorization granted',
                                1: 'You are not authorized to perform this action.',
                                2: 'You are not authorized to perform any action.',
                                3: 'The action %s does not exist.',
                                4: 'Unexpected error occurred.',
                                5: 'Missing mandatory keyword argument(s) for this action.',
                                6: 'Guest accounts are not authorized to perform this action.',
                                7: 'Not enough arguments, user ID and action name required.',
                                8: 'Incorrect keyword argument(s) for this action.',
                                9: """Account '%s' is not yet activated.""",
                               10: """You were not authorized by the authentication method '%s'.""",
                               11: """The selected login method '%s' is not the default method for this account, please try another one.""",
                               12: """Selected login method '%s' does not exist.""",
                               13: """Could not register '%s' account.""",
                               14: """Could not login using '%s', because this user is unknown.""",
                               15: """Could not login using your '%s' account, because you have introduced a wrong password.""",
                               16: """External authentication troubles using '%s' (maybe temporary network problems).""",
                               17: """You have not yet confirmed the email address for the '%s' authentication method.""",
                               18: """The administrator has not yet activated your account for the '%s' authentication method.""",
                               19: """The site is having troubles in sending you an email for confirming your email address. The error has been logged and will be taken care of as soon as possible.""",
                               20: """No roles are authorized to perform action %s with the given parameters."""
<<<<<<< HEAD
        }
=======
        }

#There are three status key that must be here: OK, REMOVED and REVOKED
#the value doesn't matter at all
CFG_WEB_API_KEY_STATUS = {
                      'OK':'OK',
                      'REMOVED':'REMOVED',
                      'REVOKED':'REVOKED',
                      'WARNING':'WARNING'
                      }
>>>>>>> 175482c8
<|MERGE_RESOLUTION|>--- conflicted
+++ resolved
@@ -366,9 +366,6 @@
                                18: """The administrator has not yet activated your account for the '%s' authentication method.""",
                                19: """The site is having troubles in sending you an email for confirming your email address. The error has been logged and will be taken care of as soon as possible.""",
                                20: """No roles are authorized to perform action %s with the given parameters."""
-<<<<<<< HEAD
-        }
-=======
         }
 
 #There are three status key that must be here: OK, REMOVED and REVOKED
@@ -378,5 +375,4 @@
                       'REMOVED':'REMOVED',
                       'REVOKED':'REVOKED',
                       'WARNING':'WARNING'
-                      }
->>>>>>> 175482c8
+                      }